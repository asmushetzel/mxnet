--- conflicted
+++ resolved
@@ -125,18 +125,6 @@
             if shared_data_arrays is not None and \
                     name in shared_data_arrays:
                 arg_arr = shared_data_arrays[name]
-<<<<<<< HEAD
-            
-                if np.prod(arg_arr.shape) >= np.prod(arg_shape[i]):
-                    # good, we can share this memory
-                    assert(arg_types[i] == arg_arr.dtype)
-                    arg_arr =  arg_arr.reshape(arg_shape[i])
-                else:
-                    logger.warning(('bucketing: data "%s" has a shape %s' % (name, arg_shape[i])) +
-                                   (', which is larger than already allocated shape %s' % (arg_arr.shape,)) +
-                                   ('. Need to re-allocate. Consider putting default_bucket_key to') +
-                                   (' be the bucket taking the largest input for better memory sharing.'))
-=======
 
                 if np.prod(arg_arr.shape) >= np.prod(arg_shape[i]):
                     # good, we can share this memory
@@ -149,7 +137,6 @@
                                    ('. Need to re-allocate. Consider putting ') +
                                    ('default_bucket_key to be the bucket taking the largest ') +
                                    ('input for better memory sharing.'))
->>>>>>> 6497c751
                     arg_arr = nd.zeros(arg_shape[i], ctx, dtype=arg_types[i])
 
                     # replace existing shared array because the new one is bigger
@@ -158,11 +145,7 @@
                 arg_arr = nd.zeros(arg_shape[i], ctx, dtype=arg_types[i])
                 if shared_data_arrays is not None:
                     shared_data_arrays[name] = arg_arr
-<<<<<<< HEAD
-            
-=======
-
->>>>>>> 6497c751
+
             arg_arrays.append(arg_arr)
         else:
             # model parameter
