--- conflicted
+++ resolved
@@ -49,51 +49,7 @@
 
 
   /**
-<<<<<<< HEAD
-    * default skip this for saving time
-    */
-  test("test ImageRecordIter") {
-    //get data
-    //"./scripts/get_cifar_data.sh" !
-
-    val params = Map(
-      "path_imgrec" -> "data/cifar/train.rec",
-      "mean_img" -> "data/cifar/cifar10_mean.bin",
-      "rand_crop" -> "False",
-      "and_mirror" -> "False",
-      "shuffle" -> "False",
-      "data_shape" -> "(3,28,28)",
-      "batch_size" -> "100",
-      "preprocess_threads" -> "4",
-      "prefetch_buffer" -> "1"
-    )
-    val imgRecIter = IO.createIterator("ImageRecordIter", params)
-    val nBatch = 500
-    var batchCount = 0
-    imgRecIter.reset()
-    while(imgRecIter.iterNext()) {
-      val batch = imgRecIter.next()
-      batchCount += 1
-    }
-    // test loop
-    assert(batchCount === nBatch)
-    // test reset
-    imgRecIter.reset()
-    imgRecIter.iterNext()
-    val label0 = imgRecIter.getLabel().toArray
-    val data0 = imgRecIter.getData().toArray
-    imgRecIter.iterNext()
-    imgRecIter.iterNext()
-    imgRecIter.iterNext()
-    imgRecIter.reset()
-    imgRecIter.iterNext()
-    val label1 = imgRecIter.getLabel().toArray
-    val data1 = imgRecIter.getData().toArray
-    assert(label0 === label1)
-    assert(data0 === data1)
-  }
-=======
-    * disable this test for saving time
+    * default skip this test for saving time
     */
 //  test("test ImageRecordIter") {
 //    //get data
@@ -110,13 +66,31 @@
 //      "preprocess_threads" -> "4",
 //      "prefetch_buffer" -> "1"
 //    )
-//    val imgIter = IO.ImageRecordIter(params);
-//    imgIter.reset()
-//    while(imgIter.iterNext()) {
-//      val batch = imgIter.next()
+//    val imgRecIter = IO.ImageRecordIter(params)
+//    val nBatch = 500
+//    var batchCount = 0
+//    imgRecIter.reset()
+//    while(imgRecIter.iterNext()) {
+//      val batch = imgRecIter.next()
+//      batchCount += 1
 //    }
+//    // test loop
+//    assert(batchCount === nBatch)
+//    // test reset
+//    imgRecIter.reset()
+//    imgRecIter.iterNext()
+//    val label0 = imgRecIter.getLabel().toArray
+//    val data0 = imgRecIter.getData().toArray
+//    imgRecIter.iterNext()
+//    imgRecIter.iterNext()
+//    imgRecIter.iterNext()
+//    imgRecIter.reset()
+//    imgRecIter.iterNext()
+//    val label1 = imgRecIter.getLabel().toArray
+//    val data1 = imgRecIter.getData().toArray
+//    assert(label0 === label1)
+//    assert(data0 === data1)
 //  }
->>>>>>> e53c3eae
 
 //  test("test NDarryIter") {
 //
